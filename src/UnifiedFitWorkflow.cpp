--- conflicted
+++ resolved
@@ -165,16 +165,6 @@
     lm_opt.verbose        = config_.verbose;
 
     summary_ = levenberg_marquardt(
-<<<<<<< HEAD
-                   [&cost](const Eigen::VectorXd& p,
-                           Eigen::VectorXd*       r,
-                           Eigen::MatrixXd*       J)
-                   { cost(p, r, J); },
-                   x, free_mask, lo, hi, opt,
-                   &lm_mem_);          // <── new argument
-    last_free_mask_ = free_mask;                            
-
-=======
             [&cost](const Eigen::VectorXd& p,
                     Eigen::VectorXd*       r,
                     Eigen::MatrixXd*       J)
@@ -209,7 +199,6 @@
             summary_.iterations += powell_summary.iterations;
         }
     }
->>>>>>> b965be9c
 
     Eigen::Map<Eigen::VectorXd>(unified_params_.data(), Npar) = x;
     
